--- conflicted
+++ resolved
@@ -489,18 +489,15 @@
 # -----------------------------------------------------------------------------
 # API entrypoint
 
-<<<<<<< HEAD
-def model_export(model, filepath, version):
+def model_export(model, filepath, version, dtype=torch.float32):
     """
     Versions docs:
+    v-1:huggingface export, i.e. intended for use outside of this repo, in HF
     v0: legacy llama2.c float format, DEPRECATED
     v1: float32 export
     v2: int8 quantized Q8_0 export, similar to llama.cpp, in groups
-    """
-=======
-def model_export(model, filepath, version, dtype=torch.float32):
-    # TODO: add dtype export support for other versions
->>>>>>> 46ded119
+    # TODO: add dtype export support for other versions (?)
+    """
     if version == 0:
         legacy_export(model, filepath)
     elif version == 1:
